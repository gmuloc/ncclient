--- conflicted
+++ resolved
@@ -4,11 +4,6 @@
 - '3.5'
 - '3.6'
 - '3.7'
-<<<<<<< HEAD
-dist: xenial
-sudo: true
-=======
->>>>>>> 131c088a
 install:
 - pip install .
 - pip install -r requirements.txt
