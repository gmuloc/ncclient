--- conflicted
+++ resolved
@@ -16,17 +16,12 @@
 from ncclient.operations.rpc import RPC, RPCReply, RPCError, RaiseMode
 
 # rfc4741 ops
-<<<<<<< HEAD
-from retrieve import Get, GetConfig, GetSchema, GetReply, Dispatch
-from edit import EditConfig, CopyConfig, DeleteConfig, Validate, Commit, DiscardChanges
-from session import CloseSession, KillSession
-from lock import Lock, Unlock, LockContext
-=======
-from ncclient.operations.retrieve import Get, GetConfig, GetReply, Dispatch
+
+from ncclient.operations.retrieve import Get, GetConfig, GetSchema, GetReply, Dispatch
 from ncclient.operations.edit import EditConfig, CopyConfig, DeleteConfig, Validate, Commit, DiscardChanges
 from ncclient.operations.session import CloseSession, KillSession
 from ncclient.operations.lock import Lock, Unlock, LockContext
->>>>>>> ab98c069
+
 # others...
 from ncclient.operations.flowmon import PoweroffMachine, RebootMachine
 
