--- conflicted
+++ resolved
@@ -18,8 +18,8 @@
 from ncclient.xml_ import *
 from ncclient.transport import SessionListener
 
-from ncclient.operations.errors import OperationError, TimeoutExpiredError, MissingCapabilityError
-import six
+from errors import OperationError, TimeoutExpiredError, MissingCapabilityError
+
 import logging
 logger = logging.getLogger("ncclient.operations.rpc")
 
@@ -40,16 +40,6 @@
     def __init__(self, raw, multiple=False):
         self._multiple = multiple
         self._raw = raw
-<<<<<<< HEAD
-        for attr in six.itervalues(RPCError.tag_to_attr):
-            setattr(self, attr, None)
-        for subele in raw:
-            attr = RPCError.tag_to_attr.get(subele.tag, None)
-            if attr is not None:
-                setattr(self, attr, subele.text if attr != "_info" else to_xml(subele) )
-        if self.message is not None:
-            OperationError.__init__(self, self.message)
-=======
         if not multiple:
             # Single RPCError
             for attr in RPCError.tag_to_attr.values():
@@ -62,7 +52,6 @@
                 OperationError.__init__(self, self.message)
             else:
                 OperationError.__init__(self, self.to_dict())
->>>>>>> 1d59202d
         else:
             # Multiple errors returned. Errors is a list of RPCError objs
             errlist = []
@@ -87,7 +76,7 @@
             OperationError.__init__(self, self.message)
 
     def to_dict(self):
-        return dict([ (attr[1:], getattr(self, attr)) for attr in six.itervalues(RPCError.tag_to_attr) ])
+        return dict([ (attr[1:], getattr(self, attr)) for attr in RPCError.tag_to_attr.values() ])
 
     @property
     def xml(self):
@@ -239,7 +228,7 @@
 
     def errback(self, err):
         try:
-            for rpc in six.itervalues(self._id2rpc):
+            for rpc in self._id2rpc.values():
                 rpc.deliver_error(err)
         finally:
             self._id2rpc.clear()
