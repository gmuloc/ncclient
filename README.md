[![Build Status](https://travis-ci.org/ncclient/ncclient.svg?branch=master)](https://travis-ci.org/ncclient/ncclient)
[![Coverage Status](https://coveralls.io/repos/leopoul/ncclient/badge.svg)](https://coveralls.io/r/leopoul/ncclient)
[![Documentation Status](https://readthedocs.org/projects/ncclient/badge/?version=latest)](https://readthedocs.org/projects/ncclient/?badge=latest)
[![Bitdeli Badge](https://d2weczhvl823v0.cloudfront.net/ncclient/ncclient/trend.png)](https://bitdeli.com/free "Bitdeli Badge")

ncclient: Python library for NETCONF clients
--------------------------------------------

##Important - Python3 support!

**ncclient 0.5.0 with Python 3 support is now in pypitest. To install and test:**

```pip install -i https://testpypi.python.org/pypi ncclient```

or get it via the [v3 branch](https://github.com/ncclient/ncclient/tree/v3) 

Latest stable Python2 version is *0.4.7* (Jan 2016) and is now on PyPi:

```pip install ncclient```


ncclient is a Python library that facilitates client-side scripting
and application development around the NETCONF protocol. `ncclient` was
developed by [Shikar Bhushan](http://schmizz.net). It is now maintained
by [Leonidas Poulopoulos (@leopoul)](http://ncclient.org)

**Docs**: [http://ncclient.readthedocs.org](http://ncclient.readthedocs.org)

**PyPI**: [https://pypi.python.org/pypi/ncclient](https://pypi.python.org/pypi/ncclient)

#### Requirements:
* version >= Python 2.6
* setuptools 0.6+
* Paramiko 1.7+
* lxml 3.3.0+
* libxml2
* libxslt

If you are on Debian/Ubuntu install the following libs (via aptitude or apt-get):
* libxml2-dev
* libxslt1-dev

#### Installation:

    [ncclient] $ sudo python setup.py install
    
or via pip:

    pip install ncclient

#### Examples:

    [ncclient] $ python examples/juniper/*.py

### Usage
####Get device running config
Use either an interactive Python console (ipython)
or integrate the following in your code:

    from ncclient import manager

    with manager.connect(host=host, port=830, username=user, hostkey_verify=False) as m:
        c = m.get_config(source='running').data_xml
        with open("%s.xml" % host, 'w') as f:
            f.write(c)

As of 0.4.1 ncclient integrates Juniper's and Cisco's forks, lots of new concepts
have been introduced that ease management of Juniper and Cisco devices respectively.
The biggest change is the introduction of device handlers in connection paramms.
For example to invoke Juniper's functions annd params one has to re-write the above with ***device_params={'name':'junos'}***:

    from ncclient import manager

    with manager.connect(host=host, port=830, username=user, hostkey_verify=False, device_params={'name':'junos'}) as m:
        c = m.get_config(source='running').data_xml
        with open("%s.xml" % host, 'w') as f:
            f.write(c)

Device handlers are easy to implement and prove to be futureproof.

####Supported device handlers

* Juniper: device_params={'name':'junos'}
* Cisco CSR: device_params={'name':'csr'}
* Cisco Nexus: device_params={'name':'nexus'}
* Huawei: device_params={'name':'huawei'}
* Alcatel Lucent: device_params={'name':'alu'}
* H3C: device_params={'name':'h3c'}
* HP Comware: device_params={'name':'hpcomware'}


### Changes | brief

<<<<<<< HEAD
* Fix multiple RPC error handling
* Add support for cancel-commit and persist param
* Add more examples


### Acknowledgements

* v0.4.7: Thanks to all contribs and bug hunters; [Einar Nilsen-Nygaard] (https://github.com/einarnn), [Vaibhav Bajpai] (https://github.com/vbajpai), Norio Nakamoto 
* v0.4.6: Thanks to all contribs and bug hunters; [Nitin Kumar] (https://github.com/vnitinv), [Carl Moberg] (https://github.com/cmoberg), [Stavros Kroustouris] (https://github.com/kroustou) 
* v0.4.5: Thanks to all contribs and bug hunters; [Sebastian Wiesinger] (https://github.com/sebastianw), [Vincent Bernat] (https://github.com/vincentbernat), [Matthew Stone] (https://github.com/bigmstone), [Nitin Kumar] (https://github.com/vnitinv)
=======
* Python 3 support
* Add Huawei device support
* Add cli command support for hpcomware v7 devices
* Add H3C support, Support H3C CLI,Action,Get_bulk,Save,Rollback,etc.
* Add alcatel lucent support

* Rewrite multiple error handling
* Add coveralls support, with shield in README.md
* Set severity level to higher when multiple
* Simplify logging and multi-error reporting
* Keep stacktrace of errors
* Check for known hosts on hostkey_verify only
* Add check for device sending back null error_text
* Fix RPC.raise_mode
* Specifying hostkey_verify=False should not load_known_hosts
* Check the correct field on rpc-error element

### Acknowledgements

* v0.4.4, v0.5.0 : Thanks to all contribs and bug hunters; [Sebastian Wiesinger] (https://github.com/sebastianw), [Vincent Bernat] (https://github.com/vincentbernat), [Matthew Stone] (https://github.com/bigmstone), [Nitin Kumar] (https://github.com/vnitinv)
>>>>>>> ab98c069
* v0.4.3: Thanks to all contributors and bug hunters; [Jeremy Schulman](https://github.com/jeremyschulman), [Ray Solomon](https://github.com/rsolomo), [Rick Sherman](https://github.com/shermdog), [subhak186](https://github.com/subhak186)
* v0.4.2: Thanks to all contributors; [katharh](https://github.com/katharh), [Francis Luong (Franco)](https://github.com/francisluong), [Vincent Bernat](https://github.com/vincentbernat), [Juergen Brendel](https://github.com/juergenbrendel), [Quentin Loos](https://github.com/Kent1), [Ray Solomon](https://github.com/rsolomo), [Sebastian Wiesinger](https://github.com/sebastianw), [Ebben Aries](https://github.com/earies) 
* v0.4.1: Many thanks, primarily to [Jeremy Schulman](https://github.com/jeremyschulman) (Juniper) for providing his precious feedback, to [Ebben Aries](https://github.com/earies) (Juniper) for his contribution, to Juergen Brendel (Cisco) for the Cisco fork and to all contributors from Cisco and Juniper.
<|MERGE_RESOLUTION|>--- conflicted
+++ resolved
@@ -91,39 +91,15 @@
 
 ### Changes | brief
 
-<<<<<<< HEAD
-* Fix multiple RPC error handling
-* Add support for cancel-commit and persist param
-* Add more examples
+* Python 3 support
 
 
 ### Acknowledgements
 
+* v0.5.0: Thanks to all contribs and bug hunters; [Nitin Kumar] (https://github.com/vnitinv)
 * v0.4.7: Thanks to all contribs and bug hunters; [Einar Nilsen-Nygaard] (https://github.com/einarnn), [Vaibhav Bajpai] (https://github.com/vbajpai), Norio Nakamoto 
 * v0.4.6: Thanks to all contribs and bug hunters; [Nitin Kumar] (https://github.com/vnitinv), [Carl Moberg] (https://github.com/cmoberg), [Stavros Kroustouris] (https://github.com/kroustou) 
 * v0.4.5: Thanks to all contribs and bug hunters; [Sebastian Wiesinger] (https://github.com/sebastianw), [Vincent Bernat] (https://github.com/vincentbernat), [Matthew Stone] (https://github.com/bigmstone), [Nitin Kumar] (https://github.com/vnitinv)
-=======
-* Python 3 support
-* Add Huawei device support
-* Add cli command support for hpcomware v7 devices
-* Add H3C support, Support H3C CLI,Action,Get_bulk,Save,Rollback,etc.
-* Add alcatel lucent support
-
-* Rewrite multiple error handling
-* Add coveralls support, with shield in README.md
-* Set severity level to higher when multiple
-* Simplify logging and multi-error reporting
-* Keep stacktrace of errors
-* Check for known hosts on hostkey_verify only
-* Add check for device sending back null error_text
-* Fix RPC.raise_mode
-* Specifying hostkey_verify=False should not load_known_hosts
-* Check the correct field on rpc-error element
-
-### Acknowledgements
-
-* v0.4.4, v0.5.0 : Thanks to all contribs and bug hunters; [Sebastian Wiesinger] (https://github.com/sebastianw), [Vincent Bernat] (https://github.com/vincentbernat), [Matthew Stone] (https://github.com/bigmstone), [Nitin Kumar] (https://github.com/vnitinv)
->>>>>>> ab98c069
 * v0.4.3: Thanks to all contributors and bug hunters; [Jeremy Schulman](https://github.com/jeremyschulman), [Ray Solomon](https://github.com/rsolomo), [Rick Sherman](https://github.com/shermdog), [subhak186](https://github.com/subhak186)
 * v0.4.2: Thanks to all contributors; [katharh](https://github.com/katharh), [Francis Luong (Franco)](https://github.com/francisluong), [Vincent Bernat](https://github.com/vincentbernat), [Juergen Brendel](https://github.com/juergenbrendel), [Quentin Loos](https://github.com/Kent1), [Ray Solomon](https://github.com/rsolomo), [Sebastian Wiesinger](https://github.com/sebastianw), [Ebben Aries](https://github.com/earies) 
 * v0.4.1: Many thanks, primarily to [Jeremy Schulman](https://github.com/jeremyschulman) (Juniper) for providing his precious feedback, to [Ebben Aries](https://github.com/earies) (Juniper) for his contribution, to Juergen Brendel (Cisco) for the Cisco fork and to all contributors from Cisco and Juniper.
