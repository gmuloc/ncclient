[![Build Status](https://travis-ci.org/ncclient/ncclient.svg?branch=master)](https://travis-ci.org/ncclient/ncclient)
[![Coverage Status](https://coveralls.io/repos/github/ncclient/ncclient/badge.svg?branch=master)](https://coveralls.io/github/ncclient/ncclient?branch=master)
[![Documentation Status](https://readthedocs.org/projects/ncclient/badge/?version=latest)](https://readthedocs.org/projects/ncclient/?badge=latest)


# ncclient: Python library for NETCONF clients

ncclient is a Python library that facilitates client-side scripting
and application development around the NETCONF protocol. `ncclient` was
developed by [Shikar Bhushan](http://schmizz.net). It is now maintained
by [Leonidas Poulopoulos (@leopoul)](http://ncclient.org) and Einar Nilsen-Nygaard (@einarnn)

**Docs**: [http://ncclient.readthedocs.org](http://ncclient.readthedocs.org)

**PyPI**: [https://pypi.python.org/pypi/ncclient](https://pypi.python.org/pypi/ncclient)

<!-- START doctoc generated TOC please keep comment here to allow auto update -->
<!-- DON'T EDIT THIS SECTION, INSTEAD RE-RUN doctoc TO UPDATE -->

- [Recent Highlights](#recent-highlights)
- [Requirements](#requirements)
- [Installation](#installation)
- [Examples:](#examples)
- [Usage](#usage)
  - [Get device running config](#get-device-running-config)
  - [Supported device handlers](#supported-device-handlers)
- [For Developers](#for-developers)
  - [Running Unit Tests Locally](#running-unit-tests-locally)
  - [Making a Release](#making-a-release)
- [Contributors](#contributors)

<!-- END doctoc generated TOC please keep comment here to allow auto update -->

## Recent Highlights

|  Date  | Release | Description |
| :----: | :-----: | :---------- |
<<<<<<< HEAD
=======
| 05/27/19 | `0.6.6` | See [release page](https://github.com/ncclient/ncclient/releases/tag/v0.6.5) |
| 05/27/19 | `0.6.5` | Pulled due to bug in PyPi upload |
>>>>>>> 8a6b7d63
| 04/07/19 | `0.6.4` | See [release page](https://github.com/ncclient/ncclient/releases/tag/v0.6.4) |
| 09/26/18 | `0.6.3` | See [release page](https://github.com/ncclient/ncclient/releases/tag/v0.6.3) |
| 08/20/18 | `0.6.2` | See [release page](https://github.com/ncclient/ncclient/releases/tag/v0.6.2) |
| 07/02/18 | `0.6.0` | Minor release reinstating Python 3.7 and greater compatibility, but necessitating a change to client code that uses `async_mode`. |
| 07/02/18 | `0.5.4` | New release rolling up myriad of small commits since `0.5.3`. Please note that this release is **incompatible wth Python 3.7** due to the use of a new Python 3.7 keyword, `async`, in function signatures. This will be resolved in 0.6.0|

## Requirements

* Python 2.7 or Python 3.4+
* setuptools 0.6+
* Paramiko 1.7+
* lxml 3.3.0+
* libxml2
* libxslt

If you are on Debian/Ubuntu install the following libs (via aptitude or apt-get):
* libxml2-dev
* libxslt1-dev

## Installation

    [ncclient] $ sudo python setup.py install
    
or via pip:

    pip install ncclient

Also locally via pip from within local clone:

    pip install -U .

## Examples:

    [ncclient] $ python examples/juniper/*.py

## Usage

### Get device running config
Use either an interactive Python console (ipython)
or integrate the following in your code:

    from ncclient import manager

    with manager.connect(host=host, port=830, username=user, hostkey_verify=False) as m:
        c = m.get_config(source='running').data_xml
        with open("%s.xml" % host, 'w') as f:
            f.write(c)

As of 0.4.1 ncclient integrates Juniper's and Cisco's forks, lots of new concepts
have been introduced that ease management of Juniper and Cisco devices respectively.
The biggest change is the introduction of device handlers in connection paramms.
For example to invoke Juniper's functions annd params one has to re-write the above with `device_params={'name':'junos'}`:

    from ncclient import manager

    with manager.connect(host=host, port=830,
                         username=user, hostkey_verify=False,
                         device_params={'name':'junos'}) as m:
        c = m.get_config(source='running').data_xml
        with open("%s.xml" % host, 'w') as f:
            f.write(c)

Device handlers are easy to implement and prove to be futureproof.

### Supported device handlers

When instantiating a connection to a known type of NETCONF server:

* Juniper: `device_params={'name':'junos'}`
* Cisco:
    - CSR: `device_params={'name':'csr'}`
    - Nexus: `device_params={'name':'nexus'}`
    - IOS XR: `device_params={'name':'iosxr'}`
    - IOS XE: `device_params={'name':'iosxe'}`
* Huawei:
    - `device_params={'name':'huawei'}`
    - `device_params={'name':'huaweiyang'}`
* Alcatel Lucent: `device_params={'name':'alu'}`
* H3C: `device_params={'name':'h3c'}`
* HP Comware: `device_params={'name':'hpcomware'}`
* Server or anything not in above: `device_params={'name':'default'}`


## For Developers

### Running Unit Tests Locally

To run the same tests locally as are run via GitHub's CI/CD integration with Travis, the following istructions can be followed:

1. Create a virtual environment, in this case using `virtualenvwrapper`:

    ```
    mkvirtualenv ncclient-testing
    ```

1. Install your local `ncclient` package (ensuring you are in your virtual environment):

    ```
    pip install -U .
    ```

1. Install testing dependencies:

    ```
    pip install nose rednose coverage coveralls mock
    ```

1. Finally, run the tests:

    ```
    nosetests test --rednose --verbosity=3
    ```

### Making a Release

As of `0.6.1`, `versioneer` has been integrated into the `ncclient` codebase. This simplifies the creation of a new release, by ensuring that version numbers are automatically generated from the git tag used for the release, which **must** be in the form `v0.1.2`. Versioneer also allows for the clean install of development versions locally using pip. For example:

```
$ pip install -U .
Processing /opt/git-repos/versioneer-ncclient

[...intermediate ouput elided...]

Building wheels for collected packages: ncclient
  Running setup.py bdist_wheel for ncclient ... done
  Stored in directory: /Users/einarnn/Library/Caches/pip/wheels/fb/48/a8/5c781ebcfff7f091e18950e125c0ff638a5a2dc006610aa1e5
Successfully built ncclient
Installing collected packages: ncclient
  Found existing installation: ncclient 0.6.1
    Uninstalling ncclient-0.6.1:
      Successfully uninstalled ncclient-0.6.1
Successfully installed ncclient-0.6.0+23.g0d9ccd6.dirty
```

Thus, making a release becomes a simple process:

1. Ensure all tests run clean (ideally both locally and via Travis) and that `README.md` (yes, this file!!) has been updated appropriately.
2. Apply appropriate version tag, e.g. `git tag v0.6.1`
3. Build packages:

    ```
    python setup.py bdist sdist
    ```

4. After ensuring twine is installed, test twine upload:

    ```
    twine upload \
        --repository-url https://test.pypi.org/legacy/ \
        -u ******* -p ******* \
        dist/ncclient-0.6.1.tar.gz
    ````

5. Push git tags back to origin, `git push --tags`
6. Do real twine upload:

    ```
    twine upload \
        -u ******* -p ******* \
        dist/ncclient-0.6.1.tar.gz
    ```

## Contributors

<<<<<<< HEAD
=======
* v0.6.5: @sstancu, @hemna, @ishayansheikh
>>>>>>> 8a6b7d63
* v0.6.4: @davidhankins, @mzagozen, @knobix, @markafarrell, @psikala, @moepman, @apt-itude, @yuekyang
* v0.6.3: @rdkls, @Anthony25, @rsmekala, @vnitinv, @siming85
* v0.6.2: @einarnn, @glennmatthews, @bryan-stripe, @nickylba
* v0.6.0: @einarnn
* v0.5.4: @adamcubel, Joel Teichroeb, @leopoul, Chase Garner, @budhadityabanerjee, @earies, @ganeshrn, @vnitinv, Siming Yuan, @mirceaaulinic, @stacywsmith, Xavier Hardy, @jwwilcox, @QijunPan, @avangel, @marekgr, @hugovk, @felixonmars, @dexteradeus
* v0.5.3: [Justin Wilcox](https://github.com/jwwilcox), [Stacy W. Smith](https://github.com/stacywsmith), [Mircea Ulinic](https://github.com/mirceaulinic), [Ebben Aries](https://github.com/earies), [Einar Nilsen-Nygaard](https://github.com/einarnn), [QijunPan](https://github.com/QijunPan)
* v0.5.2: [Nitin Kumar](https://github.com/vnitinv), [Kristian Larsson](https://github.com/plajjan), [palashgupta](https://github.com/palashgupta), [Jonathan Provost](https://github.com/JoProvost), [Jainpriyal](https://github.com/Jainpriyal), [sharang](https://github.com/sharang), [pseguel](https://github.com/pseguel), [nnakamot](https://github.com/nnakamot), [Алексей Пастухов](https://github.com/p-alik), [Christian Giese](https://github.com/GIC-de), [Peipei Guo](https://github.com/peipeiguo), [Time Warner Cable Openstack Team](https://github.com/twc-openstack)
* v0.4.7: [Einar Nilsen-Nygaard](https://github.com/einarnn), [Vaibhav Bajpai](https://github.com/vbajpai), Norio Nakamoto 
* v0.4.6: [Nitin Kumar](https://github.com/vnitinv), [Carl Moberg](https://github.com/cmoberg), [Stavros Kroustouris](https://github.com/kroustou) 
* v0.4.5: [Sebastian Wiesinger](https://github.com/sebastianw), [Vincent Bernat](https://github.com/vincentbernat), [Matthew Stone](https://github.com/bigmstone), [Nitin Kumar](https://github.com/vnitinv)
* v0.4.3: [Jeremy Schulman](https://github.com/jeremyschulman), [Ray Solomon](https://github.com/rsolomo), [Rick Sherman](https://github.com/shermdog), [subhak186](https://github.com/subhak186)
* v0.4.2: [katharh](https://github.com/katharh), [Francis Luong (Franco)](https://github.com/francisluong), [Vincent Bernat](https://github.com/vincentbernat), [Juergen Brendel](https://github.com/juergenbrendel), [Quentin Loos](https://github.com/Kent1), [Ray Solomon](https://github.com/rsolomo), [Sebastian Wiesinger](https://github.com/sebastianw), [Ebben Aries](https://github.com/earies) 
* v0.4.1: [Jeremy Schulman](https://github.com/jeremyschulman), [Ebben Aries](https://github.com/earies), Juergen Brendel
<|MERGE_RESOLUTION|>--- conflicted
+++ resolved
@@ -35,11 +35,8 @@
 
 |  Date  | Release | Description |
 | :----: | :-----: | :---------- |
-<<<<<<< HEAD
-=======
 | 05/27/19 | `0.6.6` | See [release page](https://github.com/ncclient/ncclient/releases/tag/v0.6.5) |
 | 05/27/19 | `0.6.5` | Pulled due to bug in PyPi upload |
->>>>>>> 8a6b7d63
 | 04/07/19 | `0.6.4` | See [release page](https://github.com/ncclient/ncclient/releases/tag/v0.6.4) |
 | 09/26/18 | `0.6.3` | See [release page](https://github.com/ncclient/ncclient/releases/tag/v0.6.3) |
 | 08/20/18 | `0.6.2` | See [release page](https://github.com/ncclient/ncclient/releases/tag/v0.6.2) |
@@ -204,10 +201,7 @@
 
 ## Contributors
 
-<<<<<<< HEAD
-=======
 * v0.6.5: @sstancu, @hemna, @ishayansheikh
->>>>>>> 8a6b7d63
 * v0.6.4: @davidhankins, @mzagozen, @knobix, @markafarrell, @psikala, @moepman, @apt-itude, @yuekyang
 * v0.6.3: @rdkls, @Anthony25, @rsmekala, @vnitinv, @siming85
 * v0.6.2: @einarnn, @glennmatthews, @bryan-stripe, @nickylba
